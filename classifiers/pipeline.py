--- conflicted
+++ resolved
@@ -31,7 +31,6 @@
         self.pp = Preprocessor(options)
 
         # Load classifiers
-<<<<<<< HEAD
         self.clf_phishing_cnn = Clf_phishing_cnn()
         self.clf_phishing_deepnn = Clf_phishing_deepnn()
         self.clf_phishing_lgbm = Clf_phishing_lgbm()
@@ -41,15 +40,6 @@
         self.clf_dga_binary_nn = Clf_dga_binary_nn()
         self.clf_dga_multiclass_lgbm = Clf_dga_multiclass_lgbm()
         self.clf_decision_nn = Clf_decision_nn()
-=======
-        self.clf_phishing_cnn = Clf_phishing_cnn(options)
-        self.clf_phishing_lgbm = Clf_phishing_lgbm(options)
-        self.clf_malware_cnn = Clf_malware_cnn(options)
-        self.clf_malware_xgboost = Clf_malware_xgboost(options)
-        self.clf_dga_binary_nn = Clf_dga_binary_nn(options)
-        self.clf_dga_multiclass_lgbm = Clf_dga_multiclass_lgbm(options)
-        self.clf_decision_nn = Clf_decision_nn(options)
->>>>>>> 258e2185
 
         # Suppress FutureWarning
         warnings.simplefilter(action='ignore', category=FutureWarning)
